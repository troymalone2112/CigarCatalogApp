--- conflicted
+++ resolved
@@ -1,12 +1,6 @@
-<<<<<<< HEAD
 // RevenueCat Webhook for Netlify Functions - CORRECTED VERSION
 // This is a Netlify serverless function that RevenueCat can call
 // Fixed: Date validation and RevenueCat user ID syncing
-=======
-// RevenueCat Webhook for Netlify Functions - FIXED VERSION
-// This is a Netlify serverless function that RevenueCat can call
-// Based on the current webhook with date validation fixes
->>>>>>> 6ccea0d3
 
 const { createClient } = require('@supabase/supabase-js');
 
@@ -89,10 +83,9 @@
     }
   }
 
-  // Handle POST requests (webhook events)
+  // Main webhook handler
   if (event.httpMethod === 'POST') {
     try {
-<<<<<<< HEAD
       const webhookData = JSON.parse(event.body);
       console.log('📨 RevenueCat webhook received:', JSON.stringify(webhookData, null, 2));
       
@@ -103,14 +96,8 @@
       });
 
       const { api_version, event: eventData } = webhookData;
-=======
-      console.log('📨 RevenueCat webhook received:', JSON.stringify(event, null, 2));
-      
-      const body = JSON.parse(event.body);
-      const { api_version, event: webhookEvent } = body;
->>>>>>> 6ccea0d3
-      
-      if (!webhookEvent) {
+      
+      if (!eventData) {
         console.error('❌ No event data in webhook payload');
         return {
           statusCode: 400,
@@ -133,7 +120,7 @@
         original_transaction_id,
         transaction_id,
         environment
-      } = webhookEvent;
+      } = eventData;
       
       console.log('🔍 Event details:', {
         event_type,
@@ -145,21 +132,7 @@
       });
       
       console.log(`🔄 Processing ${event_type} for user ${app_user_id}`);
-      console.log('📊 Event details:', {
-        product_id,
-        period_type,
-        purchased_at_ms,
-        expiration_at_ms,
-        store,
-        is_trial_period,
-        auto_renew_status,
-        environment
-      });
-      
-      // FIXED: Convert timestamps with validation and correction
-      let purchased_at, expiration_at;
-      
-<<<<<<< HEAD
+      
       // Handle test events
       if (event_type === 'TEST') {
         console.log('✅ Test webhook received - returning success');
@@ -220,61 +193,6 @@
 
       // Try the database function first
       try {
-=======
-      try {
-        purchased_at = new Date(parseInt(purchased_at_ms));
-        expiration_at = new Date(parseInt(expiration_at_ms));
-        
-        console.log('📅 Converted dates:');
-        console.log('Purchased at:', purchased_at.toISOString());
-        console.log('Expiration at:', expiration_at.toISOString());
-        
-        // Calculate and log the difference
-        const diffMs = expiration_at.getTime() - purchased_at.getTime();
-        const diffMinutes = Math.round(diffMs / (1000 * 60));
-        const diffDays = Math.round(diffMs / (1000 * 60 * 60 * 24));
-        
-        console.log('⏰ Time difference:');
-        console.log('Minutes:', diffMinutes);
-        console.log('Days:', diffDays);
-        
-        // FIXED: Validate and correct dates if they're too close together
-        if (diffMinutes < 5) {
-          console.error('🚨 CRITICAL: Subscription dates are too close together!');
-          console.error('This indicates a problem with the timestamps from RevenueCat');
-          console.error('Purchased:', purchased_at.toISOString());
-          console.error('Expiration:', expiration_at.toISOString());
-          console.error('Difference:', diffMinutes, 'minutes');
-          
-          // Determine expected duration based on product
-          const expectedDays = product_id.includes('yearly') || product_id.includes('annual') ? 365 : 30;
-          const expectedMs = expectedDays * 24 * 60 * 60 * 1000;
-          
-          console.log('🔧 Attempting to fix dates...');
-          console.log('Expected duration:', expectedDays, 'days');
-          
-          // Recalculate expiration based on purchase date + expected duration
-          expiration_at = new Date(purchased_at.getTime() + expectedMs);
-          console.log('🔧 Corrected expiration:', expiration_at.toISOString());
-          
-          // Log the correction
-          const correctedDiffMs = expiration_at.getTime() - purchased_at.getTime();
-          const correctedDiffDays = Math.round(correctedDiffMs / (1000 * 60 * 60 * 24));
-          console.log('✅ Corrected difference:', correctedDiffDays, 'days');
-        }
-        
-      } catch (dateError) {
-        console.error('❌ Error parsing dates:', dateError);
-        return {
-          statusCode: 400,
-          headers,
-          body: JSON.stringify({ error: 'Invalid date format' })
-        };
-      }
-      
-      // Try database function first (same as original)
-      try {
->>>>>>> 6ccea0d3
         console.log('🔄 Attempting to process via database function...');
         
         const { data, error } = await supabase.rpc('handle_revenuecat_webhook', {
@@ -283,16 +201,11 @@
           original_app_user_id,
           product_id,
           period_type,
-<<<<<<< HEAD
           purchased_at_ms: final_purchased_at_ms, // Use corrected timestamp
           expiration_at_ms: final_expiration_at_ms, // Use corrected timestamp
-=======
-          purchased_at_ms,
-          expiration_at_ms,
->>>>>>> 6ccea0d3
           store,
-          is_trial_period,
-          auto_renew_status,
+          is_trial_period: Boolean(is_trial_period),
+          auto_renew_status: Boolean(auto_renew_status),
           original_transaction_id,
           transaction_id,
           environment
@@ -313,15 +226,9 @@
       } catch (dbError) {
         console.log('⚠️ Database function failed, trying direct update:', dbError.message);
         
-<<<<<<< HEAD
         // Fallback: Direct database update
         const purchased_at = new Date(final_purchased_at_ms);
         const expiration_at = new Date(final_expiration_at_ms);
-=======
-        // FIXED: Use corrected dates in fallback
-        const purchased_at_iso = purchased_at.toISOString();
-        const expiration_at_iso = expiration_at.toISOString();
->>>>>>> 6ccea0d3
         
         // Determine subscription status
         let subscription_status = 'active';
@@ -333,26 +240,11 @@
           subscription_status = 'past_due';
         }
         
-        // FIXED: Determine correct plan based on product_id
-        let planName = 'Premium Monthly'; // Default
-        if (product_id.includes('yearly') || product_id.includes('annual')) {
-          planName = 'Premium Yearly';
-        } else if (product_id.includes('monthly')) {
-          planName = 'Premium Monthly';
-        }
-        
-        console.log('📋 Plan determined:', planName);
-        
         // Get the premium plan ID
         const { data: planData, error: planError } = await supabase
           .from('subscription_plans')
-<<<<<<< HEAD
           .select('id')
           .eq('name', subscription_plan_name) // Use determined plan name
-=======
-          .select('id, name, price_monthly, price_yearly')
-          .eq('name', planName)
->>>>>>> 6ccea0d3
           .single();
         
         if (planError) {
@@ -364,21 +256,15 @@
           };
         }
         
-<<<<<<< HEAD
         // Update or insert subscription with RevenueCat user ID
-=======
-        console.log('📋 Plan found:', planData);
-        
-        // Update or insert subscription with corrected dates
->>>>>>> 6ccea0d3
         const { data: subscriptionData, error: subscriptionError } = await supabase
           .from('user_subscriptions')
           .upsert({
             user_id: app_user_id,
             plan_id: planData.id,
             status: subscription_status,
-            subscription_start_date: purchased_at_iso,
-            subscription_end_date: expiration_at_iso,
+            subscription_start_date: purchased_at.toISOString(),
+            subscription_end_date: expiration_at.toISOString(),
             auto_renew: Boolean(auto_renew_status),
             updated_at: new Date().toISOString(),
             revenuecat_user_id: app_user_id, // FIXED: Store RevenueCat user ID
@@ -399,36 +285,10 @@
         }
         
         console.log('✅ Direct webhook processed successfully:', subscriptionData);
-        
-        // Log the webhook event for debugging
-        const { error: logError } = await supabase
-          .from('revenuecat_webhook_logs')
-          .insert({
-            user_id: app_user_id,
-            event_type: event_type,
-            product_id: product_id,
-            purchased_at: purchased_at_iso,
-            expiration_at: expiration_at_iso,
-            status: subscription_status,
-            created_at: new Date().toISOString()
-          });
-        
-        if (logError) {
-          console.warn('⚠️ Failed to log webhook event:', logError);
-        }
-        
         return {
           statusCode: 200,
           headers,
-<<<<<<< HEAD
           body: JSON.stringify({ success: true, data: subscriptionData, corrected_dates: expectedDurationDays > 0 && timeDifferenceMinutes < (expectedDurationDays * 24 * 60 - (24 * 60)) })
-=======
-          body: JSON.stringify({ 
-            success: true, 
-            data: subscriptionData,
-            corrected_dates: diffMinutes < 5 ? true : false
-          })
->>>>>>> 6ccea0d3
         };
       }
       
